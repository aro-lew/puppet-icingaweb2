# @summary
#   Configures Icinga Web 2.
#
# @api private
#
class icingaweb2::config {

  $conf_dir             = $::icingaweb2::globals::conf_dir
  $conf_user            = $::icingaweb2::conf_user
  $conf_group           = $::icingaweb2::conf_group

  $logging              = $::icingaweb2::logging
  $logging_file         = $::icingaweb2::logging_file
  $logging_dir          = dirname($::icingaweb2::logging_file)
  $logging_level        = $::icingaweb2::logging_level
  $logging_facility     = $::icingaweb2::logging_facility
  $logging_application  = $::icingaweb2::logging_application
  $show_stacktraces     = $::icingaweb2::show_stacktraces
  $module_path          = $::icingaweb2::module_path

  $theme                = $::icingaweb2::theme
  $theme_disabled       = $::icingaweb2::theme_disabled

  $cookie_path          = $::icingaweb2::cookie_path

  $import_schema        = $::icingaweb2::import_schema
  $mysql_db_schema      = $::icingaweb2::globals::mysql_db_schema
  $pgsql_db_schema      = $::icingaweb2::globals::pgsql_db_schema
  $db_name              = $::icingaweb2::db_name
  $db_host              = $::icingaweb2::db_host
  $db_port              = $::icingaweb2::db_port
  $db_type              = $::icingaweb2::db_type
  $db_username          = $::icingaweb2::db_username
  $db_password          = $::icingaweb2::db_password
  $default_domain       = $::icingaweb2::default_domain
  $admin_role           = $::icingaweb2::admin_role
  $admin_username       = $::icingaweb2::default_admin_username
  $admin_password       = $::icingaweb2::default_admin_password

  $config_backend       = $::icingaweb2::config_backend
  $config_resource      = $::icingaweb2::config_backend ? {
    'ini' => undef,
    'db'  => "${db_type}-icingaweb2",
  }

  File {
    mode    => '0660',
    owner   => $conf_user,
    group   => $conf_group,
    require => Group[$conf_group],
  }

  Exec {
    user => 'root',
    path => $::path,
  }

  file { $logging_dir:
    ensure => directory,
    mode   => '0750',
  }
  file { $logging_file:
    ensure => file,
    mode   => '0640',
  }

  group { $conf_group:
    ensure => present,
  }

  icingaweb2::inisection { 'config-logging':
    section_name => 'logging',
    target       => "${conf_dir}/config.ini",
    settings     => {
      'log'         => $logging,
      'file'        => $logging_file,
      'level'       => $logging_level,
      'facility'    => $logging_facility,
      'application' => $logging_application,
    },
  }

  $settings = {
    'show_stacktraces' => $show_stacktraces,
    'module_path'      => $module_path,
    'config_backend'   => $config_backend,
    'config_resource'  => $config_resource,
  }


  icingaweb2::inisection { 'config-global':
    section_name => 'global',
    target       => "${conf_dir}/config.ini",
    settings     => delete_undef_values($settings),
  }

  if $default_domain {
    icingaweb2::inisection { 'config-authentication':
      section_name => 'authentication',
      target       => "${conf_dir}/config.ini",
      settings     => {
        'default_domain' => $default_domain,
      }
    }
  }

  icingaweb2::inisection { 'config-themes':
    section_name => 'themes',
    target       => "${conf_dir}/config.ini",
    settings     => {
      'default'  => $theme,
      'disabled' => $theme_disabled,
    },
  }

  if $cookie_path {
    icingaweb2::inisection {'config-cookie':
      section_name => 'cookie',
      target       => "${conf_dir}/config.ini",
      settings     => {
        'path'     => $cookie_path,
      },
    }
  }

  file { "${conf_dir}/modules":
    ensure => 'directory',
    mode   => '2770',
  }

  file { "${conf_dir}/enabledModules":
    ensure => 'directory',
    mode   => '2770',
  }

  if $import_schema or $config_backend == 'db' {
    icingaweb2::config::resource { "${db_type}-icingaweb2":
      type        => 'db',
      host        => $db_host,
      port        => $db_port,
      db_type     => $db_type,
      db_name     => $db_name,
      db_username => $db_username,
      db_password => $db_password,
    }

    icingaweb2::config::groupbackend { "${db_type}-group":
      backend  => 'db',
      resource => "${db_type}-icingaweb2"
    }

    icingaweb2::config::authmethod { "${db_type}-auth":
      backend  => 'db',
      resource => "${db_type}-icingaweb2"
    }
  }

  if $import_schema {

    $_db_password    = icingaweb2::unwrap($db_password)
    $_admin_password = icingaweb2::unwrap($admin_password)

    if $admin_role {
      icingaweb2::config::role { $admin_role['name']:
        users       => if $admin_role['users'] { join(union([$admin_username], $admin_role['users'])) } else { $admin_username },
        groups      => if $admin_role['groups'] { join($admin_role['groups']) } else { undef },
        permissions => '*',
      }
    }

    case $db_type {
      'mysql': {
        exec { 'import schema':
          command => "mysql -h '${db_host}' -P '${db_port}' -u '${db_username}' -p'${_db_password}' '${db_name}' < '${mysql_db_schema}'",
          unless  => "mysql -h '${db_host}' -P '${db_port}' -u '${db_username}' -p'${_db_password}' '${db_name}' -Ns -e 'SELECT 1 FROM icingaweb_user'",
          notify  => Exec['create default admin user'],
        }

        exec { 'create default admin user':
          command     => "echo \"INSERT INTO icingaweb_user (name, active, password_hash) VALUES (\\\"${admin_username}\\\", 1, \\\"`php -r 'echo password_hash(\"${_admin_password}\", PASSWORD_DEFAULT);'`\\\")\" | mysql -h '${db_host}' -P '${db_port}' -u '${db_username}' -p'${_db_password}' '${db_name}' -Ns",
          refreshonly => true,
        }
      }
      'pgsql': {
        exec { 'import schema':
          environment => ["PGPASSWORD=${_db_password}"],
          command     => "psql -h '${db_host}' -p '${db_port}' -U '${db_username}' -d '${db_name}' -w -f ${pgsql_db_schema}",
          unless      => "psql -h '${db_host}' -p '${db_port}' -U '${db_username}' -d '${db_name}' -w -c 'SELECT 1 FROM icingaweb_user'",
<<<<<<< HEAD
          notify      => Exec['create default user'],
          provider    => shell,
=======
          notify      => Exec['create default admin user'],
>>>>>>> 306f7e50
        }

        exec { 'create default admin user':
          environment => ["PGPASSWORD=${_db_password}"],
          command     => "echo \"INSERT INTO icingaweb_user (name, active, password_hash) VALUES ('${admin_username}', 1, '`php -r 'echo password_hash(\"${_admin_password}\", PASSWORD_DEFAULT);'`')\" | psql -h '${db_host}' -p '${db_port}' -U '${db_username}' -d '${db_name}'",
          refreshonly => true,
          provider    => shell,
        }
      }
      default: {
        fail('The database type you provided is not supported.')
      }
    }
  }
}<|MERGE_RESOLUTION|>--- conflicted
+++ resolved
@@ -186,12 +186,8 @@
           environment => ["PGPASSWORD=${_db_password}"],
           command     => "psql -h '${db_host}' -p '${db_port}' -U '${db_username}' -d '${db_name}' -w -f ${pgsql_db_schema}",
           unless      => "psql -h '${db_host}' -p '${db_port}' -U '${db_username}' -d '${db_name}' -w -c 'SELECT 1 FROM icingaweb_user'",
-<<<<<<< HEAD
-          notify      => Exec['create default user'],
           provider    => shell,
-=======
           notify      => Exec['create default admin user'],
->>>>>>> 306f7e50
         }
 
         exec { 'create default admin user':
