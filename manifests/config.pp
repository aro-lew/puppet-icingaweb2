# == Class: icingaweb2::config
#
# This class manages general configuration files of Icinga Web 2.
#
# === Parameters
#
# This class does not provide any parameters.
#
# === Examples
#
# This class is private and should not be called by others than this module.
#
class icingaweb2::config {

  $conf_dir             = $::icingaweb2::params::conf_dir
  $conf_user            = $::icingaweb2::conf_user
  $conf_group           = $::icingaweb2::params::conf_group

  $logging              = $::icingaweb2::logging
  $logging_file         = $::icingaweb2::logging_file
  $logging_dir          = dirname($::icingaweb2::logging_file)
  $logging_level        = $::icingaweb2::logging_level
  $logging_facility     = $::icingaweb2::logging_facility
  $logging_application  = $::icingaweb2::logging_application
  $show_stacktraces     = $::icingaweb2::show_stacktraces
  $module_path          = $::icingaweb2::module_path

  $theme                = $::icingaweb2::theme
  $theme_disabled       = $::icingaweb2::theme_disabled

  $cookie_path          = $::icingaweb2::cookie_path

  $import_schema        = $::icingaweb2::import_schema
  $schema_dir           = $::icingaweb2::params::schema_dir
  $db_name              = $::icingaweb2::db_name
  $db_host              = $::icingaweb2::db_host
  $db_port              = $::icingaweb2::db_port
  $db_type              = $::icingaweb2::db_type
  $db_username          = $::icingaweb2::db_username
  $db_password          = $::icingaweb2::db_password
  $default_domain       = $::icingaweb2::default_domain

  $config_backend       = $::icingaweb2::config_backend
  $config_resource      = $::icingaweb2::config_backend ? {
    'ini' => undef,
    'db'  => "${db_type}-icingaweb2",
  }

  File {
    mode    => '0660',
    owner   => $conf_user,
    group   => $conf_group,
    require => Group[$conf_group],
  }

  Exec {
    user => 'root',
    path => $::path,
  }

  file { $logging_dir:
    ensure => directory,
    mode   => '0750',
  }
  file { $logging_file:
    ensure => file,
    mode   => '0640',
  }

<<<<<<< HEAD
  group { $conf_group:
    ensure => present,
  }

  icingaweb2::inisection {'logging':
    target   => "${conf_dir}/config.ini",
    settings => {
      'log'   => $logging,
      'file'  => $logging_file,
      'level' => $logging_level
=======
  icingaweb2::inisection { 'config-logging':
    section_name => 'logging',
    target       => "${conf_dir}/config.ini",
    settings     => {
      'log'         => $logging,
      'file'        => $logging_file,
      'level'       => $logging_level,
      'facility'    => $logging_facility,
      'application' => $logging_application,
>>>>>>> f76aa4a0
    },
  }

  $settings = {
    'show_stacktraces' => $show_stacktraces,
    'module_path'      => $module_path,
    'config_backend'   => $config_backend,
    'config_resource'  => $config_resource,
  }


  icingaweb2::inisection { 'config-global':
    section_name => 'global',
    target       => "${conf_dir}/config.ini",
    settings     => delete_undef_values($settings),
  }

  if $default_domain {
    icingaweb2::inisection { 'config-authentication':
      section_name => 'authentication',
      target       => "${conf_dir}/config.ini",
      settings     => {
        'default_domain' => $default_domain,
      }
    }
  }

  icingaweb2::inisection { 'config-themes':
    section_name => 'themes',
    target       => "${conf_dir}/config.ini",
    settings     => {
      'default'  => $theme,
      'disabled' => $theme_disabled,
    },
  }

  if $cookie_path {
    icingaweb2::inisection {'config-cookie':
      section_name => 'cookie',
      target       => "${conf_dir}/config.ini",
      settings     => {
        'path'     => $cookie_path,
      },
    }
  }

  file { "${conf_dir}/modules":
    ensure => 'directory'
  }

  file { "${conf_dir}/enabledModules":
    ensure => 'directory'
  }

  if $import_schema or $config_backend == 'db' {
    icingaweb2::config::resource { "${db_type}-icingaweb2":
      type        => 'db',
      host        => $db_host,
      port        => $db_port,
      db_type     => $db_type,
      db_name     => $db_name,
      db_username => $db_username,
      db_password => $db_password,
    }
  }

  if $import_schema {
    icingaweb2::config::authmethod { "${db_type}-auth":
      backend  => 'db',
      resource => "${db_type}-icingaweb2"
    }

    icingaweb2::config::role { 'default admin user':
      users       => 'icingaadmin',
      permissions => '*',
    }

    icingaweb2::config::groupbackend { "${db_type}-group":
      backend  => 'db',
      resource => "${db_type}-icingaweb2"
    }

    case $db_type {
      'mysql': {
        exec { 'import schema':
          command => "mysql -h '${db_host}' -P '${db_port}' -u '${db_username}' -p'${db_password}' '${db_name}' < '${schema_dir}/mysql.schema.sql'",
          unless  => "mysql -h '${db_host}' -P '${db_port}' -u '${db_username}' -p'${db_password}' '${db_name}' -Ns -e 'SELECT 1 FROM icingaweb_user'",
          notify  => Exec['create default user'],
        }

        exec { 'create default user':
          command     => "mysql -h '${db_host}' -P '${db_port}' -u '${db_username}' -p'${db_password}' '${db_name}' -Ns -e 'INSERT INTO icingaweb_user (name, active, password_hash) VALUES (\"icingaadmin\", 1, \"\$1\$3no6eqZp\$FlcHQDdnxGPqKadmfVcCU.\")'",
          refreshonly => true,
        }
      }
      'pgsql': {
        exec { 'import schema':
          environment => ["PGPASSWORD=${db_password}"],
          command     => "psql -h '${db_host}' -p '${db_port}' -U '${db_username}' -d '${db_name}' -w -f ${schema_dir}/pgsql.schema.sql",
          unless      => "psql -h '${db_host}' -p '${db_port}' -U '${db_username}' -d '${db_name}' -w -c 'SELECT 1 FROM icingaweb_user'",
          notify      => Exec['create default user'],
          provider    => shell,
        }

        exec { 'create default user':
          environment => ["PGPASSWORD=${db_password}"],
          command     => "psql -h '${db_host}' -p '${db_port}' -U '${db_username}' -d '${db_name}' -w -c \"INSERT INTO icingaweb_user(name, active, password_hash) VALUES ('icingaadmin', 1, '\\\$1\\\$3no6eqZp\\\$FlcHQDdnxGPqKadmfVcCU.')\"",
          refreshonly => true,
          provider    => shell,
        }
      }
      default: {
        fail('The database type you provided is not supported.')
      }
    }
  }
}<|MERGE_RESOLUTION|>--- conflicted
+++ resolved
@@ -67,18 +67,10 @@
     mode   => '0640',
   }
 
-<<<<<<< HEAD
   group { $conf_group:
     ensure => present,
   }
 
-  icingaweb2::inisection {'logging':
-    target   => "${conf_dir}/config.ini",
-    settings => {
-      'log'   => $logging,
-      'file'  => $logging_file,
-      'level' => $logging_level
-=======
   icingaweb2::inisection { 'config-logging':
     section_name => 'logging',
     target       => "${conf_dir}/config.ini",
@@ -88,7 +80,6 @@
       'level'       => $logging_level,
       'facility'    => $logging_facility,
       'application' => $logging_application,
->>>>>>> f76aa4a0
     },
   }
 
