# @summary
#   The Elasticsearch module displays events from data stored in Elasticsearch.
#
# @note If you want to use `git` as `install_method`, the CLI `git` command has to be installed. You can manage it yourself as package resource or declare the package name in icingaweb2 class parameter `extra_packages`.
#
# @param [Enum['absent', 'present']] ensure
#   Enable or disable module.
#
# @param [String] git_repository
#   Set a git repository URL.
#
<<<<<<< HEAD
# [*git_repository*]
#   Set a git repository URL. Defaults to github.
#
# [*git_revision*]
#   Set either a branch or a tag name, eg. `master` or `v1.3.2`.
#
# [*install_method*]
#   Install methods are `git`, `package` and `none` is supported as installation method. Defaults to `git`
#
# [*package_name*]
#   Package name of the module. This setting is only valid in combination with the installation method `package`.
#   Defaults to `icingaweb2-module-elasticsearch`
#
# [*instances*]
=======
# @param [Optional[String]] git_revision
#   Set either a branch or a tag name, eg. `master` or `v1.3.2`.
#
# @param [Optional[Hash]] instances
>>>>>>> 27f25eb0
#   A hash that configures one or more Elasticsearch instances that this module connects to. The defined type
#   `icingaweb2::module::elasticsearch::instance` is used to create the instance configuration.
#
# @param [Optional[Hash]] eventtypes
#   A hash oft ypes of events that should be displayed. Event types are always connected to instances. The defined type
#   `icingaweb2::module::elasticsearch::eventtype` is used to create the event types.
#
# @example
#   class { 'icingaweb2::module::elasticsearch':
#     git_revision => 'v0.9.0',
#     instances    => {
#       'elastic'  => {
#         uri      => 'http://localhost:9200',
#         user     => 'foo',
#         password => 'bar',
#       }
#     },
#     eventtypes   => {
#       'filebeat' => {
#         instance => 'elastic',
#         index    => 'filebeat-*',
#         filter   => 'beat.hostname={host.name}',
#         fields   => 'input_type, source, message',
#       }
#     }
#   }
#
class icingaweb2::module::elasticsearch(
<<<<<<< HEAD
  Enum['absent', 'present']      $ensure         = 'present',
  String                         $git_repository = 'https://github.com/Icinga/icingaweb2-module-elasticsearch.git',
  Optional[String]               $git_revision   = undef,
  Enum['git', 'none', 'package'] $install_method = 'git',
  Optional[String]               $package_name   = 'icingaweb2-module-elasticsearch',
  Optional[Hash]                 $instances      = undef,
  Optional[Hash]                 $eventtypes     = undef,
=======
  String                      $git_repository,
  Enum['absent', 'present']   $ensure         = 'present',
  Optional[String]            $git_revision   = undef,
  Optional[Hash]              $instances      = undef,
  Optional[Hash]              $eventtypes     = undef,
>>>>>>> 27f25eb0
){

  if $instances {
    $instances.each |$name, $setting| {
      icingaweb2::module::elasticsearch::instance{ $name:
        uri                => $setting['uri'],
        user               => $setting['user'],
        password           => $setting['password'],
        ca                 => $setting['ca'],
        client_certificate => $setting['client_certificate'],
        client_private_key => $setting['client_private_key'],
      }
    }
  }

  if $eventtypes {
    $eventtypes.each |$name, $setting| {
      icingaweb2::module::elasticsearch::eventtype { $name:
        instance => $setting['instance'],
        index    => $setting['index'],
        filter   => $setting['filter'],
        fields   => $setting['fields'],
      }
    }
  }

  icingaweb2::module { 'elasticsearch':
    ensure         => $ensure,
    git_repository => $git_repository,
    git_revision   => $git_revision,
    install_method => $install_method,
    package_name   => $package_name,
  }
}<|MERGE_RESOLUTION|>--- conflicted
+++ resolved
@@ -9,27 +9,16 @@
 # @param [String] git_repository
 #   Set a git repository URL.
 #
-<<<<<<< HEAD
-# [*git_repository*]
-#   Set a git repository URL. Defaults to github.
+# @param [Enum['git', 'none', 'package']] install_method
+#   Install methods are `git`, `package` and `none` is supported as installation method.
 #
-# [*git_revision*]
-#   Set either a branch or a tag name, eg. `master` or `v1.3.2`.
+# @param [String] package_name
+#   Package name of the module. This setting is only valid in combination with the installation method `package`.
 #
-# [*install_method*]
-#   Install methods are `git`, `package` and `none` is supported as installation method. Defaults to `git`
-#
-# [*package_name*]
-#   Package name of the module. This setting is only valid in combination with the installation method `package`.
-#   Defaults to `icingaweb2-module-elasticsearch`
-#
-# [*instances*]
-=======
 # @param [Optional[String]] git_revision
 #   Set either a branch or a tag name, eg. `master` or `v1.3.2`.
 #
 # @param [Optional[Hash]] instances
->>>>>>> 27f25eb0
 #   A hash that configures one or more Elasticsearch instances that this module connects to. The defined type
 #   `icingaweb2::module::elasticsearch::instance` is used to create the instance configuration.
 #
@@ -58,21 +47,13 @@
 #   }
 #
 class icingaweb2::module::elasticsearch(
-<<<<<<< HEAD
   Enum['absent', 'present']      $ensure         = 'present',
   String                         $git_repository = 'https://github.com/Icinga/icingaweb2-module-elasticsearch.git',
   Optional[String]               $git_revision   = undef,
   Enum['git', 'none', 'package'] $install_method = 'git',
-  Optional[String]               $package_name   = 'icingaweb2-module-elasticsearch',
+  String                         $package_name   = 'icingaweb2-module-elasticsearch',
   Optional[Hash]                 $instances      = undef,
   Optional[Hash]                 $eventtypes     = undef,
-=======
-  String                      $git_repository,
-  Enum['absent', 'present']   $ensure         = 'present',
-  Optional[String]            $git_revision   = undef,
-  Optional[Hash]              $instances      = undef,
-  Optional[Hash]              $eventtypes     = undef,
->>>>>>> 27f25eb0
 ){
 
   if $instances {
