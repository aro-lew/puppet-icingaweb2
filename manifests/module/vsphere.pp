--- conflicted
+++ resolved
@@ -9,38 +9,23 @@
 # @param [String] git_repository
 #   Set a git repository URL.
 #
-<<<<<<< HEAD
-# [*git_repository*]
-#   Set a git repository URL. Defaults to github.
+# @param [Enum['git', 'none', 'package']] install_method
+#   Install methods are `git`, `package` and `none` is supported as installation method.
 #
-# [*git_revision*]
-#   Set either a branch or a tag name, eg. `master` or `v1.3.2`.
+# @param [String] package_name
+#   Package name of the module. This setting is only valid in combination with the installation method `package`.
 #
-# [*install_method*]
-#   Install methods are `git`, `package` and `none` is supported as installation method. Defaults to `git`
+# @param [Optional[String]] git_revision
+#   Set either a branch or a tag name, eg. `stable/0.7.0` or `v0.7.0`.
 #
-# [*package_name*]
-#   Package name of the module. This setting is only valid in combination with the installation method `package`.
-#   Defaults to `icingaweb2-module-vsphere`
-#
+# @note Check out the [vSphere module documentation](https://www.icinga.com/docs/director/latest/vsphere/doc/).
 #
 class icingaweb2::module::vsphere(
   Enum['absent', 'present']      $ensure         = 'present',
   String                         $git_repository = 'https://github.com/Icinga/icingaweb2-module-vsphere.git',
   Optional[String]               $git_revision   = undef,
   Enum['git', 'none', 'package'] $install_method = 'git',
-  Optional[String]               $package_name   = 'icingaweb2-module-vsphere',
-=======
-# @param [Optional[String]] git_revision
-#   Set either a branch or a tag name, eg. `stable/0.7.0` or `v0.7.0`.
-#
-# @note Check out the [vSphere module documentation](https://www.icinga.com/docs/director/latest/vsphere/doc/).
-#
-class icingaweb2::module::vsphere(
-  String                    $git_repository,
-  Enum['absent', 'present'] $ensure           = 'present',
-  Optional[String]          $git_revision     = undef,
->>>>>>> 27f25eb0
+  String                         $package_name   = 'icingaweb2-module-vsphere',
 ){
 
   icingaweb2::module { 'vsphere':
