# @summary
#   Installs and configures the director module.
#
# @note If you want to use `git` as `install_method`, the CLI `git` command has to be installed. You can manage it yourself as package resource or declare the package name in icingaweb2 class parameter `extra_packages`.
#
# @param [Enum['absent', 'present']] ensure
#   Enable or disable module.
#
# @param [String] git_repository
#   Set a git repository URL.
#
# @param [Optional[String]] git_revision
#   Set either a branch or a tag name, eg. `master` or `v1.3.2`.
#
# @param [Enum['mysql', 'pgsql']] db_type
#   Type of your database. Either `mysql` or `pgsql`.
#
# @param [Optional[Stdlib::Host]] db_host
#   Hostname of the database.
#
# @param [Stdlib::Port] db_port
#   Port of the database.
#
# @param [Optional[String]] db_name
#   Name of the database.
#
# @param [Optional[String]] db_username
#   Username for DB connection.
#
# @param [Optional[String]] db_password
#   Password for DB connection.
#
# @param [Boolean] import_schema
#   Import database schema.
#
# @param [Boolean] kickstart
#   Run kickstart command after database migration. This requires `import_schema` to be `true`.
#
# @param [Optional[String]] endpoint
#   Endpoint object name of Icinga 2 API. This setting is only valid if `kickstart` is `true`.
#
# @param [Stdlib::Host] api_host
#   Icinga 2 API hostname. This setting is only valid if `kickstart` is `true`.
#
# @param [Stdlib::Port] api_port
#   Icinga 2 API port. This setting is only valid if `kickstart` is `true`.
#
# @param [Optional[String]] api_username
#   Icinga 2 API username. This setting is only valid if `kickstart` is `true`.
#
# @param [Optional[String]] api_password
#   Icinga 2 API password. This setting is only valid if `kickstart` is `true`.
#
# @note Please checkout the [Director module documentation](https://www.icinga.com/docs/director/latest/) for requirements.
#
# @example
#   class { 'icingaweb2::module::director':
#     git_revision  => 'v1.7.2',
#     db_host       => 'localhost',
#     db_name       => 'director',
#     db_username   => 'director',
#     db_password   => 'supersecret',
#     import_schema => true,
#     kickstart     => true,
#     endpoint      => 'puppet-icingaweb2.localdomain',
#     api_username  => 'director',
#     api_password  => 'supersecret',
#     require       => Mysql::Db['director']
#   }
#
class icingaweb2::module::director(
  String                    $git_repository,
  Enum['absent', 'present'] $ensure         = 'present',
  Optional[String]          $git_revision   = undef,
  Enum['mysql', 'pgsql']    $db_type        = 'mysql',
  Optional[Stdlib::Host]    $db_host        = undef,
  Stdlib::Port              $db_port        = 3306,
  Optional[String]          $db_name        = undef,
  Optional[String]          $db_username    = undef,
  Optional[String]          $db_password    = undef,
  String                    $db_charset     = 'utf8',
  Boolean                   $import_schema  = false,
  Boolean                   $kickstart      = false,
  Optional[String]          $endpoint       = undef,
  Stdlib::Host              $api_host       = 'localhost',
  Stdlib::Port              $api_port       = 5665,
  Optional[String]          $api_username   = undef,
  Optional[String]          $api_password   = undef,
<<<<<<< HEAD
  String                    $path           = $::path,
){

  $icingaclipkg    = $::icingaweb2::params::icingaclipkg
  $conf_dir        = $::icingaweb2::params::conf_dir
=======
) {

  $conf_dir        = $::icingaweb2::globals::conf_dir
  $icingacli_bin   = $::icingaweb2::globals::icingacli_bin
>>>>>>> 27f25eb0
  $module_conf_dir = "${conf_dir}/modules/director"

  Exec {
    user        => 'root',
    path        => "${path}:/usr/local/www/icingaweb2/bin",
    environment => ["ICINGAWEB_CONFIGDIR=${conf_dir}"],
  }

  icingaweb2::config::resource { 'icingaweb2-module-director':
    type        => 'db',
    db_type     => $db_type,
    host        => $db_host,
    port        => $db_port,
    db_name     => $db_name,
    db_username => $db_username,
    db_password => $db_password,
    db_charset  => $db_charset,
  }

  $db_settings = {
    'module-director-db' => {
      'section_name' => 'db',
      'target'       => "${module_conf_dir}/config.ini",
      'settings'     => {
        'resource'   => 'icingaweb2-module-director'
      }
    }
  }

  if $import_schema {
    ensure_packages([$icingaclipkg], { 'ensure' => 'present' })

    exec { 'enable-director':
      command     => 'icingacli module enable director',
      provider    => shell
    }

    exec { 'director-migration':
<<<<<<< HEAD
      command => 'icingacli director migration run',
      onlyif  => 'icingacli director migration pending',
      require => [ Package[$icingaclipkg], Icingaweb2::Module['director'], Exec['enable-director'] ]
=======
      command => "${icingacli_bin} director migration run",
      onlyif  => "${icingacli_bin} director migration pending",
      require => [ Package['icingacli'], Icingaweb2::Module['director'] ]
>>>>>>> 27f25eb0
    }

    if $kickstart {
      $kickstart_settings = {
        'module-director-config' => {
          'section_name' => 'config',
          'target'       => "${module_conf_dir}/kickstart.ini",
          'settings'     => {
            'endpoint'   => $endpoint,
            'host'       => $api_host,
            'port'       => $api_port,
            'username'   => $api_username,
            'password'   => $api_password,
          }
        }
      }

      exec { 'director-kickstart':
        command => "${icingacli_bin} director kickstart run",
        onlyif  => "${icingacli_bin} director kickstart required",
        require => Exec['director-migration']
      }
    } else {
      $kickstart_settings = {}
    }
  } else {
    $kickstart_settings = {}
  }

  icingaweb2::module {'director':
    ensure         => $ensure,
    git_repository => $git_repository,
    git_revision   => $git_revision,
    settings       => merge($db_settings, $kickstart_settings),
  }
}<|MERGE_RESOLUTION|>--- conflicted
+++ resolved
@@ -86,24 +86,15 @@
   Stdlib::Port              $api_port       = 5665,
   Optional[String]          $api_username   = undef,
   Optional[String]          $api_password   = undef,
-<<<<<<< HEAD
-  String                    $path           = $::path,
-){
-
-  $icingaclipkg    = $::icingaweb2::params::icingaclipkg
-  $conf_dir        = $::icingaweb2::params::conf_dir
-=======
 ) {
 
   $conf_dir        = $::icingaweb2::globals::conf_dir
   $icingacli_bin   = $::icingaweb2::globals::icingacli_bin
->>>>>>> 27f25eb0
   $module_conf_dir = "${conf_dir}/modules/director"
 
   Exec {
-    user        => 'root',
-    path        => "${path}:/usr/local/www/icingaweb2/bin",
-    environment => ["ICINGAWEB_CONFIGDIR=${conf_dir}"],
+    user => 'root',
+    path => $::path,
   }
 
   icingaweb2::config::resource { 'icingaweb2-module-director':
@@ -128,23 +119,12 @@
   }
 
   if $import_schema {
-    ensure_packages([$icingaclipkg], { 'ensure' => 'present' })
-
-    exec { 'enable-director':
-      command     => 'icingacli module enable director',
-      provider    => shell
-    }
+    ensure_packages(['icingacli'], { 'ensure' => 'present' })
 
     exec { 'director-migration':
-<<<<<<< HEAD
-      command => 'icingacli director migration run',
-      onlyif  => 'icingacli director migration pending',
-      require => [ Package[$icingaclipkg], Icingaweb2::Module['director'], Exec['enable-director'] ]
-=======
       command => "${icingacli_bin} director migration run",
       onlyif  => "${icingacli_bin} director migration pending",
       require => [ Package['icingacli'], Icingaweb2::Module['director'] ]
->>>>>>> 27f25eb0
     }
 
     if $kickstart {
