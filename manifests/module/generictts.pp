--- conflicted
+++ resolved
@@ -12,35 +12,12 @@
 # @param [Optional[String]] git_revision
 #   Set either a branch or a tag name, eg. `master` or `v2.0.0`.
 #
-<<<<<<< HEAD
-# [*install_method*]
-#   Install methods are `git`, `package` and `none` is supported as installation method. Defaults to `git`
+# @parame [Enum['git', 'none', 'package'][ install_method
+#   Install methods are `git`, `package` and `none` is supported as installation method.
 #
-# [*package_name*]
+# @param [String] package_name
 #   Package name of the module. This setting is only valid in combination with the installation method `package`.
-#   Defaults to `icingaweb2-module-generictts`
 #
-# [*ticketsystems*]
-#   A hash of ticketsystems. The hash expects a `patten` and a `url` for each ticketsystem. The regex pattern is to
-#   match the ticket ID, eg. `/#([0-9]{4,6})/`. Place the ticket ID in the URL, eg.
-#   `https://my.ticket.system/tickets/id=$1`
-#
-#   Example:
-#   ticketsystems => {
-#     system1 => {
-#       pattern => '/#([0-9]{4,6})/',
-#       url     => 'https://my.ticket.system/tickets/id=$1'
-#     }
-#   }
-#
-class icingaweb2::module::generictts(
-  Enum['absent', 'present']      $ensure         = 'present',
-  String                         $git_repository = 'https://github.com/Icinga/icingaweb2-module-generictts.git',
-  Optional[String]               $git_revision   = undef,
-  Enum['git', 'none', 'package'] $install_method = 'git',
-  Optional[String]               $package_name   = 'icingaweb2-module-generictts',
-  Hash                           $ticketsystems  = {},
-=======
 # @param [Hash] ticketsystems
 #   A hash of ticketsystems. The hash expects a `patten` and a `url` for each ticketsystem.
 #   The regex pattern is to match the ticket ID, eg. `/#([0-9]{4,6})/`. Place the ticket ID
@@ -58,11 +35,12 @@
 #   }
 #
 class icingaweb2::module::generictts(
-  String                    $git_repository,
-  Enum['absent', 'present'] $ensure         = 'present',
-  Optional[String]          $git_revision   = undef,
-  Hash                      $ticketsystems  = {},
->>>>>>> 27f25eb0
+  Enum['absent', 'present']      $ensure         = 'present',
+  String                         $git_repository = 'https://github.com/Icinga/icingaweb2-module-generictts.git',
+  Optional[String]               $git_revision   = undef,
+  Enum['git', 'none', 'package'] $install_method = 'git',
+  String                         $package_name   = 'icingaweb2-module-generictts',
+  Hash                           $ticketsystems  = {},
 ){
   create_resources('icingaweb2::module::generictts::ticketsystem', $ticketsystems)
 
